--- conflicted
+++ resolved
@@ -6,13 +6,8 @@
 kuberlr: 0.4.2
 helm: 3.12.2
 dockerCLI: 24.0.4
-<<<<<<< HEAD
 dockerBuildx: 0.11.2
-dockerCompose: 2.20.0
-=======
-dockerBuildx: 0.11.1
 dockerCompose: 2.20.1
->>>>>>> 59ae8056
 trivy: 0.43.1
 steve: 0.1.0-beta9
 guestAgent: 0.3.16
